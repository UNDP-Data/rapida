<<<<<<< HEAD
# import os

=======
>>>>>>> 29808c92
import h3.api.basic_int as h3
import logging

import pycountry
from osgeo import gdal, ogr
from rich.progress import Progress
<<<<<<< HEAD
# from rapida.util.geo import gdal_callback
# from shapely.geometry import box

=======
>>>>>>> 29808c92

gdal.UseExceptions()
logger = logging.getLogger(__name__)
logging.basicConfig(level=logging.INFO)
COUNTRY_CODES = set([c.alpha_3 for c in pycountry.countries])

def fetch_admin(bbox=None, admin_level=None, clip=False, destination_path=None, dst_layer_name=None, keep_invalid_countries=False):
    """
    Fetch ADMIN from CGAZ
    Parameters
    ----------
    bbox: The bounding box to fetch administrative units for.
    admin_level: The administrative level to fetch. Should be an integer.
    clip: bool, False, if True, the admin boundaries are clipped to the bounding box.
    dst_layer_name: The layer name of the destination
    destination_path: The destination path of where to save the dataset

    Returns
    -------

    """
    with Progress() as progress:
        task = progress.add_task("[cyan]Fetching admin boundaries...", total=2)

        translate_task = progress.add_task(description="Downloading ADMIN data", total=None)

        options = gdal.VectorTranslateOptions(
            layerName=dst_layer_name or f'admin{admin_level}',
            makeValid=True,
            spatFilter=bbox,
            clipSrc=bbox if clip else None,
            geometryType="MultiPolygon",
        )

        url = f"/vsicurl/https://undpngddlsgeohubdev01.blob.core.windows.net/admin/cgaz/geoBoundariesCGAZ_ADM{admin_level}.fgb"

        configs = {
            'GDAL_DISABLE_READDIR_ON_OPEN': 'TRUE',
            'CPL_VSIL_CURL_ALLOWED_EXTENSIONS': '.fgb',
            'OGR2OGR_USE_ARROW_API': 'YES'
        }


        with gdal.config_options(options=configs):
            ds = gdal.VectorTranslate(destination_path, url, options=options)
            if ds is None:
                logger.error(f"GDAL VectorTranslate failed for URL: {url} with bbox: {bbox}")
                progress.update(task, completed=5, description="[red]GDAL VectorTranslate failed")
                return None
<<<<<<< HEAD
            # if not clip:
            #     l = ds.GetLayerByName(dst_layer_name or f'admin{admin_level}')
            #     layer_extent = l.GetExtent()
            #
            #     layer_bbox_geom = box(minx=layer_extent[0], miny=layer_extent[2], maxx=layer_extent[1], maxy=layer_extent[3])
            #     bbox_geometry = box(*bbox)


                # ratio = layer_bbox_geom.area / bbox_geometry.area

                # if ratio < 0.9 or ratio > 1.1:
                #     destination_path1 = f"{destination_path}.fgb"
                #     ds = None
                #     ds1 = gdal.VectorTranslate(destNameOrDestDS=destination_path1, srcDS=destination_path, clipSrc=bbox, geometryType="MultiPolygon",)
                #     ds1 = None
                #     os.remove(destination_path)
                #     os.rename(destination_path1, destination_path)
=======
>>>>>>> 29808c92

            ds = None
        progress.remove_task(translate_task)

        progress.update(task, advance=1, description="[green]Downloaded admin data", refresh=True)
        with gdal.OpenEx(destination_path, gdal.OF_VECTOR|gdal.OF_UPDATE) as ds:
            layer = ds.GetLayerByName(dst_layer_name or f'admin{admin_level}')
            iso3_field_index = layer.GetLayerDefn().GetFieldIndex("iso3")

            if iso3_field_index >=0:
                countries = set([f.GetField("iso3") for f in layer])
                if len(countries) == 0:
                    raise Exception(f"No countries were found in {bbox}")
            else:
                raise Exception(f'{url} does not contain iso3 field!')

            h3id_field_index = layer.GetLayerDefn().GetFieldIndex("h3id")
            if h3id_field_index < 0:
                h3id_field = ogr.FieldDefn("h3id", ogr.OFTInteger64)
                layer.CreateField(h3id_field)
                for feature in layer:
                    geom = feature.GetGeometryRef()
                    centroid = geom.Centroid()
                    h3id = h3.latlng_to_cell(lat=centroid.GetY(), lng=centroid.GetX(),
                                      res=7)
                    feature.SetField("h3id", h3id)
                    layer.SetFeature(feature)
            if not keep_invalid_countries:
                layer.ResetReading()
                for feature in layer:
                    iso3_country_code = feature.GetField("iso3")
                    if iso3_country_code not in COUNTRY_CODES:
                        layer.DeleteFeature(feature.GetFID())

            ds.FlushCache()
        progress.update(task, advance=1, description="[green]Download Completed", refresh=True)
        return None
<|MERGE_RESOLUTION|>--- conflicted
+++ resolved
@@ -1,20 +1,9 @@
-<<<<<<< HEAD
-# import os
-
-=======
->>>>>>> 29808c92
 import h3.api.basic_int as h3
 import logging
 
 import pycountry
 from osgeo import gdal, ogr
 from rich.progress import Progress
-<<<<<<< HEAD
-# from rapida.util.geo import gdal_callback
-# from shapely.geometry import box
-
-=======
->>>>>>> 29808c92
 
 gdal.UseExceptions()
 logger = logging.getLogger(__name__)
@@ -64,26 +53,6 @@
                 logger.error(f"GDAL VectorTranslate failed for URL: {url} with bbox: {bbox}")
                 progress.update(task, completed=5, description="[red]GDAL VectorTranslate failed")
                 return None
-<<<<<<< HEAD
-            # if not clip:
-            #     l = ds.GetLayerByName(dst_layer_name or f'admin{admin_level}')
-            #     layer_extent = l.GetExtent()
-            #
-            #     layer_bbox_geom = box(minx=layer_extent[0], miny=layer_extent[2], maxx=layer_extent[1], maxy=layer_extent[3])
-            #     bbox_geometry = box(*bbox)
-
-
-                # ratio = layer_bbox_geom.area / bbox_geometry.area
-
-                # if ratio < 0.9 or ratio > 1.1:
-                #     destination_path1 = f"{destination_path}.fgb"
-                #     ds = None
-                #     ds1 = gdal.VectorTranslate(destNameOrDestDS=destination_path1, srcDS=destination_path, clipSrc=bbox, geometryType="MultiPolygon",)
-                #     ds1 = None
-                #     os.remove(destination_path)
-                #     os.rename(destination_path1, destination_path)
-=======
->>>>>>> 29808c92
 
             ds = None
         progress.remove_task(translate_task)
