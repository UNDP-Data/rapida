--- conflicted
+++ resolved
@@ -1,12 +1,7 @@
-<<<<<<< HEAD
-import logging
-import os.path
-=======
 
 import logging
 import os.path
 import re
->>>>>>> c4b29277
 from abc import abstractmethod
 from typing import List
 from typing import Optional, Union
@@ -14,11 +9,8 @@
 from osgeo import gdal
 from pydantic import BaseModel, FilePath
 from sympy.parsing.sympy_parser import parse_expr
-<<<<<<< HEAD
+from cbsurge.constants import ARROWTYPE2OGRTYPE
 
-=======
-from cbsurge.constants import ARROWTYPE2OGRTYPE
->>>>>>> c4b29277
 from cbsurge.project import Project
 
 logger = logging.getLogger(__name__)
