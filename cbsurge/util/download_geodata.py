--- conflicted
+++ resolved
@@ -1,14 +1,10 @@
 import concurrent.futures
-from cbsurge.util.proj_are_equal import proj_are_equal
 import logging
 import random
 import time
 from collections import deque
-<<<<<<< HEAD
-=======
 import concurrent.futures
 import threading
->>>>>>> 35dd35c6
 import numpy
 import pyarrow as pa
 import shapely
@@ -18,18 +14,15 @@
 from pyproj import Transformer
 from rich.progress import Progress
 from shapely import wkb
-<<<<<<< HEAD
-from shapely.ops import transform
-=======
 from shapely.ops import transform, unary_union
 from shapely.geometry import box
 import os
 import rasterio
 from rasterio.windows import from_bounds, Window
 import geopandas as gpd
-
+from cbsurge.util.proj_are_equal import proj_are_equal
 from cbsurge import constants
->>>>>>> 35dd35c6
+from shapely.ops import transform
 from cbsurge.constants import ARROWTYPE2OGRTYPE
 from cbsurge.util.downloader import downloader
 from cbsurge.util.worker import worker
@@ -98,7 +91,7 @@
                             geom_type=OGR_TYPES_MAPPING.get(src_dataset_info['geometry_type'], ogr.wkbUnknown),
                             options=[f'OVERWRITE={overwrite}', 'GEOMETRY_NAME=geometry']
                 )
-                destination_layer = dst_ds.GetLayerByName(dst_layer_name)
+                #destination_layer = dst_ds.GetLayerByName(dst_layer_name)
                 # if destination_layer is not None:
                 #     if overwrite_dst_layer is True and dst_ds.TestCapability(ogr.ODsCDeleteLayer) is True:
                 #         for i in range(dst_ds.GetLayerCount()):
