import logging
import click
import os
import shutil
from cbsurge.session import Session
from cbsurge.components.population.variables import generate_variables as gen_pop_vars
from cbsurge.util.setup_logger import setup_logger

logger = logging.getLogger(__name__)


def setup_prompt(session: Session):
    auth = session.authenticate()
    if auth is None:
        if click.confirm("Authentication failed. Do you want to continue initializing the tool? Yes/Enter to continue, No to cancel.", default=True):
            click.echo("Initialization will continue without authentication. Please authenticate later.")
        else:
            click.echo("rapida init was cancelled. Please authenticate later.")
            return
    else:
        click.echo("Authentication successful.")

    click.echo("We need more information to setup from you.")

    # project root data folder
    root_data_folder = None
    absolute_root_data_folder = None
    while not(root_data_folder is not None and os.path.exists(absolute_root_data_folder)):
        data_folder = click.prompt("Please enter project root folder to store all data. Enter to skip if use default value", default="~/cbsurge")
        absolute_root_data_folder = os.path.expanduser(data_folder)

        if os.path.exists(absolute_root_data_folder):
            if click.confirm("The folder already exists. Yes to overwrite, No/Enter to use existing folder", default=False):
                shutil.rmtree(absolute_root_data_folder)
                click.echo(f"Removed folder {absolute_root_data_folder}")
                os.makedirs(absolute_root_data_folder)
                click.echo(f"The project root folder was created at {absolute_root_data_folder}")
                root_data_folder = data_folder
            else:
                click.echo(f"Use {absolute_root_data_folder} as the root folder.")
                root_data_folder = data_folder
        else:
            os.makedirs(absolute_root_data_folder)
            click.echo(f"The project root folder was created at {absolute_root_data_folder}")
            root_data_folder = data_folder
    session.set_root_data_folder(root_data_folder)

    # azure blob container setting
    account_name = click.prompt('Please enter account name for UNDP Azure. Enter to skip if use default value',
                                type=str, default='undpgeohub')
    session.set_account_name(account_name)
    click.echo(f"account name: {account_name}")

    publish_container_name = click.prompt('Please enter UNDP Azure container name of publishing project outcome. Enter to skip if use default value',
                                  type=str, default='rapida')
    session.set_publish_container_name(publish_container_name)
    click.echo(f"publish container name: {publish_container_name}")

    stac_container_name = click.prompt('Please enter container name for UNDP Azure STAC. Enter to skip if use default value',
                                  type=str, default='stacdata')
    session.set_stac_container_name(stac_container_name)
    click.echo(f"stac container name: {stac_container_name}")

    # azure file share setting
    share_name = click.prompt('Please enter share name for UNDP Azure. Enter to skip if use default value',
                              type=str, default='cbrapida')
    session.set_file_share_name(share_name)
    click.echo(f"file share name: {share_name}")

    # geohub endpoint setting
    geohub_endpoint = click.prompt('Please enter URL of GeoHub endpoint. Enter to skip if use default value',
                              type=str, default='https://geohub.data.undp.org')
    session.set_geohub_endpoint(geohub_endpoint)
    click.echo(f"GeoHub endpoint: {geohub_endpoint}")

    session.save_config()
    vars_dict = {
        "variables": {
            "population":  gen_pop_vars()
        }
    }
    session.config.update(vars_dict)
    session.save_config()
    click.echo('Setting up was successfully done!')


@click.command(short_help='initialize RAPIDA tool')
@click.option('--debug',
              is_flag=True,
              default=False,
              help="Set log level to debug"
              )
def init(debug=False):
<<<<<<< HEAD

=======
    """ Initialize rapida tool"""
    setup_logger(name='rapida', level=logging.DEBUG if debug else logging.INFO)
>>>>>>> 10d7a3ff

    click.echo("Welcome to rapida CLI tool!")
    with Session() as session:
        config = session.get_config()
        if config:
            if click.confirm('Your setup has already been done. Would you like to do setup again?', abort=True):
                setup_prompt(session)
        else:
            if click.confirm('Would you like to setup rapida tool?', abort=True):
                setup_prompt(session)<|MERGE_RESOLUTION|>--- conflicted
+++ resolved
@@ -91,12 +91,8 @@
               help="Set log level to debug"
               )
 def init(debug=False):
-<<<<<<< HEAD
-
-=======
     """ Initialize rapida tool"""
     setup_logger(name='rapida', level=logging.DEBUG if debug else logging.INFO)
->>>>>>> 10d7a3ff
 
     click.echo("Welcome to rapida CLI tool!")
     with Session() as session:
