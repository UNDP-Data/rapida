import logging
import click
import os
import shutil
from cbsurge.session import Session
from cbsurge.components.population.variables import generate_variables as gen_pop_vars
<<<<<<< HEAD
from cbsurge.components.buildings.variables import generate_variables as gen_bldgs_vars
=======
from cbsurge.components.rwi.variables import generate_variables as gen_rwi_vars

>>>>>>> 35dd35c6
from cbsurge.util.setup_logger import setup_logger

logger = logging.getLogger(__name__)


def setup_prompt(session: Session):
    auth = session.authenticate()
    if auth is None:
        if click.confirm("Authentication failed. Do you want to continue initializing the tool? Yes/Enter to continue, No to cancel.", default=True):
            click.echo("Initialization will continue without authentication. Please authenticate later.")
        else:
            click.echo("rapida init was cancelled. Please authenticate later.")
            return
    else:
        click.echo("Authentication successful.")

    click.echo("We need more information to setup from you.")

    # project root data folder
    root_data_folder = None
    absolute_root_data_folder = None
    while not(root_data_folder is not None and os.path.exists(absolute_root_data_folder)):
        data_folder = click.prompt("Please enter project root folder to store all data. Enter to skip if use default value", default="~/cbsurge")
        absolute_root_data_folder = os.path.expanduser(data_folder)

        if os.path.exists(absolute_root_data_folder):
            if click.confirm("The folder already exists. Yes to overwrite, No/Enter to use existing folder", default=False):
                shutil.rmtree(absolute_root_data_folder)
                click.echo(f"Removed folder {absolute_root_data_folder}")
                os.makedirs(absolute_root_data_folder)
                click.echo(f"The project root folder was created at {absolute_root_data_folder}")
                root_data_folder = data_folder
            else:
                click.echo(f"Use {absolute_root_data_folder} as the root folder.")
                root_data_folder = data_folder
        else:
            os.makedirs(absolute_root_data_folder)
            click.echo(f"The project root folder was created at {absolute_root_data_folder}")
            root_data_folder = data_folder
    session.set_root_data_folder(root_data_folder)

    # azure blob container setting
    account_name = click.prompt('Please enter account name for UNDP Azure. Enter to skip if use default value',
                                type=str, default='undpgeohub')
    session.set_account_name(account_name)
    click.echo(f"account name: {account_name}")

    publish_container_name = click.prompt('Please enter UNDP Azure container name of publishing project outcome. Enter to skip if use default value',
                                  type=str, default='rapida')
    session.set_publish_container_name(publish_container_name)
    click.echo(f"publish container name: {publish_container_name}")

    stac_container_name = click.prompt('Please enter container name for UNDP Azure STAC. Enter to skip if use default value',
                                  type=str, default='stacdata')
    session.set_stac_container_name(stac_container_name)
    click.echo(f"stac container name: {stac_container_name}")

    # azure file share setting
    share_name = click.prompt('Please enter share name for UNDP Azure. Enter to skip if use default value',
                              type=str, default='cbrapida')
    session.set_file_share_name(share_name)
    click.echo(f"file share name: {share_name}")

    # geohub endpoint setting
    geohub_endpoint = click.prompt('Please enter URL of GeoHub endpoint. Enter to skip if use default value',
                              type=str, default='https://geohub.data.undp.org')
    session.set_geohub_endpoint(geohub_endpoint)
    click.echo(f"GeoHub endpoint: {geohub_endpoint}")

    session.save_config()
    vars_dict = {
        "variables": {
            "population":  gen_pop_vars(),
<<<<<<< HEAD
            "buildings": gen_bldgs_vars()
=======
            "rwi": gen_rwi_vars(),
>>>>>>> 35dd35c6
        }
    }
    session.config.update(vars_dict)
    session.save_config()
    click.echo('Setting up was successfully done!')


@click.command(short_help='initialize RAPIDA tool')
@click.option('--debug',
              is_flag=True,
              default=False,
              help="Set log level to debug"
              )
def init(debug=False):
    """ Initialize rapida tool"""
    setup_logger(name='rapida', level=logging.DEBUG if debug else logging.INFO)

    click.echo("Welcome to rapida CLI tool!")
    with Session() as session:
        config = session.get_config()
        if config:
            if click.confirm('Your setup has already been done. Would you like to do setup again?', abort=True):
                setup_prompt(session)
        else:
            if click.confirm('Would you like to setup rapida tool?', abort=True):
                setup_prompt(session)<|MERGE_RESOLUTION|>--- conflicted
+++ resolved
@@ -4,12 +4,9 @@
 import shutil
 from cbsurge.session import Session
 from cbsurge.components.population.variables import generate_variables as gen_pop_vars
-<<<<<<< HEAD
 from cbsurge.components.buildings.variables import generate_variables as gen_bldgs_vars
-=======
 from cbsurge.components.rwi.variables import generate_variables as gen_rwi_vars
 
->>>>>>> 35dd35c6
 from cbsurge.util.setup_logger import setup_logger
 
 logger = logging.getLogger(__name__)
@@ -83,11 +80,8 @@
     vars_dict = {
         "variables": {
             "population":  gen_pop_vars(),
-<<<<<<< HEAD
             "buildings": gen_bldgs_vars()
-=======
             "rwi": gen_rwi_vars(),
->>>>>>> 35dd35c6
         }
     }
     session.config.update(vars_dict)
