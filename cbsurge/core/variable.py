--- conflicted
+++ resolved
@@ -10,17 +10,14 @@
 from collections import deque
 from typing import List
 from typing import Optional, Union
-<<<<<<< HEAD
+from osgeo_utils.gdal_calc import Calc
+from cbsurge import constants
+from cbsurge.util import geo
 
 import numpy
 from shapely import wkb
 from shapely.ops import transform
 from pyproj import Transformer
-=======
-from osgeo_utils.gdal_calc import Calc
-from cbsurge import constants
-from cbsurge.util import geo
->>>>>>> 75f7ca47
 import shapely
 from osgeo import gdal, ogr, osr
 from pyarrow import compute as pc
@@ -111,16 +108,11 @@
         downloaded_file = asyncio.run(blobstorage.download_blob(src_path=src_path,dst_path=self.local_path))
         self.import_raster()
         assert downloaded_file == self.local_path, f'The local_path differs from {downloaded_file}'
-<<<<<<< HEAD
+        self._compute_affected_()
+
 
     @staticmethod
     def download_geodata_by_admin(dataset_url, geopackage_path=None, batch_size=5000, NWORKERS=4):
-=======
-        self._compute_affected_()
-
-    def download_geodata_by_admin(self, dataset_url, admin_path=None, country_col_name='iso3', admin_col_name="undp_admin_level", out_path=None,
-                                batch_size=5000, NWORKERS=4):
->>>>>>> 75f7ca47
         """
         Download a geospatial vector file with admin units as mask
 
