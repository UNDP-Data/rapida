--- conflicted
+++ resolved
@@ -128,21 +128,12 @@
         """
         kwargs['country_lower'] = kwargs['country'].lower()
         template_vars = set(re.findall(self._extractor_, template))
-<<<<<<< HEAD
 
         if template_vars:
             for template_var in template_vars:
                 if not template_var in kwargs:
                     assert hasattr(self,template_var), f'"{template_var}"  is required to generate source files'
 
-=======
-
-        if template_vars:
-            for template_var in template_vars:
-                if not template_var in kwargs:
-                    assert hasattr(self,template_var), f'"{template_var}"  is required to generate source files'
-
->>>>>>> 2f89eb22
             return template.format(**kwargs)
         else:
             return template
